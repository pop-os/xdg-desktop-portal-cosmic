// Thread to get frames from compositor and redirect to pipewire
// TODO: Things other than outputs, handle disconnected output, resolution change
// TODO use `buffer_infos` to determine supported modifiers, formats

// Dmabuf modifier negotiation is described in https://docs.pipewire.org/page_dma_buf.html

use cosmic_client_toolkit::screencopy::Rect;
use futures::executor::block_on;
use pipewire::{
    spa::{
        self,
        pod::{self, deserialize::PodDeserializer, serialize::PodSerializer, Pod},
        utils::Id,
    },
    stream::{StreamRef, StreamState},
    sys::pw_buffer,
};
use spa_sys::{spa_format_video_raw_parse, spa_video_info_raw};

use crate::{
    buffer,
    wayland::{CaptureSource, DmabufHelper, Session, WaylandHelper},
};
use std::{
    collections::HashMap,
    ffi::c_void,
    io, iter,
    os::fd::IntoRawFd,
    slice,
    time::{Duration, Instant},
};
use tokio::sync::oneshot;
use wayland_client::{
    protocol::{wl_buffer, wl_output, wl_shm},
    WEnum,
};

const TIMESPEC_NSEC_PER_SEC: u32 = 1_000_000_000;
const FPS_MEASURE_PERIOD_SEC: f64 = 5.;

pub struct ScreencastThread {
    node_id: u32,
    thread_stop_tx: pipewire::channel::Sender<()>,
}

impl ScreencastThread {
    pub async fn new(
        wayland_helper: WaylandHelper,
        capture_source: CaptureSource,
        overlay_cursor: bool,
    ) -> anyhow::Result<Self> {
        let (tx, rx) = oneshot::channel();
        let (thread_stop_tx, thread_stop_rx) = pipewire::channel::channel::<()>();

        std::thread::spawn(move || {
            match start_stream(wayland_helper, capture_source, overlay_cursor) {
                Ok((loop_, _stream, _listener, _context, node_id_rx)) => {
                    tx.send(Ok(node_id_rx)).unwrap();
                    let weak_loop = loop_.downgrade();
                    let _receiver = thread_stop_rx.attach(loop_.loop_(), move |()| {
                        weak_loop.upgrade().unwrap().quit();
                    });
                    loop_.run();
                }
                Err(err) => tx.send(Err(err)).unwrap(),
            }
        });

        Ok(Self {
            // XXX can second unwrap fail?
            node_id: rx.await.unwrap()?.await.unwrap()?,
            thread_stop_tx,
        })
    }

    pub fn node_id(&self) -> u32 {
        self.node_id
    }

    pub fn stop(self) {
        let _ = self.thread_stop_tx.send(());
    }
}
struct FPSLimit {
    frame_last_time: Instant,
    fps_last_time: Instant,
    fps_frame_count: u32,
    delay_before_capture_frame_ns: u64,
    delay_til_next_frame_ns: u64,
    accumulated_frame_debt_ns: u64,
}

impl FPSLimit {
    fn new() -> Self {
        Self {
            frame_last_time: Instant::now(),
            fps_last_time: Instant::now(),
            fps_frame_count: 0,
            delay_before_capture_frame_ns: 0,
            delay_til_next_frame_ns: 0,
            accumulated_frame_debt_ns: 0,
        }
    }

    fn fps_limit_measure_start(&mut self, max_fps: u32) {
        if max_fps <= 0 {
            return;
        }

        self.frame_last_time = Instant::now();
    }

    fn measure_fps(&mut self) {
        let now = Instant::now();
        self.fps_frame_count += 1;
        let elapsed_sec = (now - self.fps_last_time).as_secs_f64();

        if elapsed_sec < FPS_MEASURE_PERIOD_SEC {
            return;
        }
        let avg_frames_per_sec = self.fps_frame_count as f64 / elapsed_sec;

        log::info!(
            "fps_limit: average FPS in the last {:.2} seconds: {:.2}",
            elapsed_sec,
            avg_frames_per_sec
        );
        self.fps_frame_count = 0;
        self.fps_last_time = now;
    }

    fn fps_limit_measure_end(&mut self, max_fps: u32) {
        if max_fps <= 0 {
            self.delay_before_capture_frame_ns = 0;
            self.delay_til_next_frame_ns = 0;
            self.accumulated_frame_debt_ns = 0;
            return;
        }
        self.measure_fps();

        let elapsed_ns = self.frame_last_time.elapsed().as_nanos();
        let target_ns = (TIMESPEC_NSEC_PER_SEC / max_fps) as u128;

        // Wait for half of the target frame rate duration before requesting a frame capture.
        self.delay_before_capture_frame_ns = (target_ns / 2) as u64;

        // Throttle after the current frame has been captured:
        let total_elapsed_ns = elapsed_ns + self.accumulated_frame_debt_ns as u128;
        if target_ns > total_elapsed_ns {
            // If it is before the next frame capture time -> wait for the right time.
            self.delay_til_next_frame_ns = (target_ns - total_elapsed_ns) as u64;
        } else {
            // If it is after the next frame capture time, Set value of `delay_til_next_frame_ns` to 0 and increase value of `accumulated_frame_debt_ns` by the amount of time it has been delayed.
            self.delay_til_next_frame_ns = 0;
            self.accumulated_frame_debt_ns = target_ns.abs_diff(total_elapsed_ns) as u64;
        }

        // Set `delay_before_capture_frame_ns` to its current value minus the overrun time, if any.
        if self.accumulated_frame_debt_ns > self.delay_before_capture_frame_ns {
            self.accumulated_frame_debt_ns -= self.delay_before_capture_frame_ns;
            self.delay_before_capture_frame_ns = 0;
        } else {
            self.delay_before_capture_frame_ns -= self.accumulated_frame_debt_ns;
            self.accumulated_frame_debt_ns = 0;
        }

        // Reset at the end of each capture cycle, this helps prevent `accumulated_frame_debt_ns` from increasing indefinitely.
        if self.fps_frame_count % max_fps == 0 {
            self.accumulated_frame_debt_ns = 0;
        }
    }
}

struct StreamData {
    dmabuf_helper: Option<DmabufHelper>,
    wayland_helper: WaylandHelper,
    modifier: gbm::Modifier,
    session: Session,
    width: u32,
    height: u32,
    node_id_tx: Option<oneshot::Sender<Result<u32, anyhow::Error>>>,
    buffer_damage: HashMap<wl_buffer::WlBuffer, Vec<Rect>>,
    // fps limit
    framerate: u32,
    fps_limit: FPSLimit,
    fps_max: u32,
}

impl StreamData {
    // Get driver preferred modifier, and plane count
    fn choose_modifier(&self, modifiers: &[gbm::Modifier]) -> Option<(gbm::Modifier, u32)> {
        let gbm = self.dmabuf_helper.as_ref().unwrap().gbm().lock().unwrap();
        if modifiers.iter().all(|x| *x == gbm::Modifier::Invalid) {
            match gbm.create_buffer_object::<()>(
                self.width,
                self.height,
                gbm::Format::Abgr8888,
                gbm::BufferObjectFlags::empty(),
            ) {
                Ok(bo) => Some((gbm::Modifier::Invalid, bo.plane_count())),
                Err(err) => {
                    log::error!(
                        "Failed to choose modifier by creating temporary bo: {}",
                        err
                    );
                    None
                }
            }
        } else {
            match gbm.create_buffer_object_with_modifiers2::<()>(
                self.width,
                self.height,
                gbm::Format::Abgr8888,
                modifiers.iter().copied(),
                gbm::BufferObjectFlags::empty(),
            ) {
                Ok(bo) => Some((bo.modifier(), bo.plane_count())),
                Err(err) => {
                    log::error!(
                        "Failed to choose modifier by creating temporary bo: {}",
                        err
                    );
                    None
                }
            }
        }
    }

    fn state_changed(&mut self, stream: &StreamRef, old: StreamState, new: StreamState) {
        log::info!("state-changed '{:?}' -> '{:?}'", old, new);
        match new {
            StreamState::Paused => {
                if let Some(node_id_tx) = self.node_id_tx.take() {
                    node_id_tx.send(Ok(stream.node_id())).unwrap();
                }
            }
            StreamState::Error(msg) => {
                if let Some(node_id_tx) = self.node_id_tx.take() {
                    node_id_tx
                        .send(Err(anyhow::anyhow!("stream error: {}", msg)))
                        .unwrap();
                }
            }
            _ => {}
        }
    }

    fn param_changed(&mut self, stream: &StreamRef, id: u32, pod: Option<&Pod>) {
        if id != spa_sys::SPA_PARAM_Format {
            return;
        }
        if let Some(pod) = pod {
            let value = PodDeserializer::deserialize_from::<pod::Value>(pod.as_bytes());
            if let Ok((_, pod::Value::Object(object))) = &value {
                let pwr_format: spa_video_info_raw = unsafe {
                    let mut pwr_format = std::mem::MaybeUninit::<spa_video_info_raw>::uninit();
                    spa_format_video_raw_parse(
                        pod.as_raw_ptr() as *const _,
                        pwr_format.as_mut_ptr(),
                    );
                    pwr_format.assume_init()
                };
                if pwr_format.max_framerate.denom != 0 {
                    let framerate = pwr_format.max_framerate.num / pwr_format.max_framerate.denom;
                    self.framerate = if framerate > self.fps_max {
                        self.fps_max
                    } else {
                        framerate
                    };
                }

                if let Some(modifier_prop) = object
                    .properties
                    .iter()
                    .find(|p| p.key == spa_sys::SPA_FORMAT_VIDEO_modifier)
                {
                    if let pod::Value::Choice(pod::ChoiceValue::Long(spa::utils::Choice(
                        _,
                        spa::utils::ChoiceEnum::Enum {
                            default,
                            alternatives,
                        },
                    ))) = &modifier_prop.value
                    {
                        log::info!(
                            "modifier param-changed: (default: {}, alternatives: {:?})",
                            default,
                            alternatives
                        );

                        // Create temporary bo to get preferred modifier
                        // Similar to xdg-desktop-portal-wlr
                        let modifiers = iter::once(default)
                            .chain(alternatives)
                            .map(|x| gbm::Modifier::from(*x as u64))
                            .collect::<Vec<_>>();
                        if let Some((modifier, plane_count)) = self.choose_modifier(&modifiers) {
                            self.modifier = modifier;

                            let params = params(
                                self.width,
                                self.height,
                                self.framerate,
                                plane_count,
                                self.dmabuf_helper.as_ref(),
                                Some(modifier),
                            );
                            let mut params: Vec<_> = params
                                .iter()
                                .map(|x| Pod::from_bytes(x.as_slice()).unwrap())
                                .collect();
                            if let Err(err) = stream.update_params(&mut params) {
                                log::error!("failed to update pipewire params: {}", err);
                            }
                        }
                    }
                }
            }
            //println!("param-changed: {} {:?}", id, value);
        }
    }

    fn add_buffer(&mut self, _stream: &StreamRef, buffer: *mut pw_buffer) {
        let buf = unsafe { &mut *(*buffer).buffer };
        let datas = unsafe { slice::from_raw_parts_mut(buf.datas, buf.n_datas as usize) };
        // let metas = unsafe { slice::from_raw_parts(buf.metas, buf.n_metas as usize) };

        let wl_buffer;
        if datas[0].type_ & (1 << spa_sys::SPA_DATA_DmaBuf) != 0 {
            log::info!("Allocate dmabuf buffer");
            let gbm = self.dmabuf_helper.as_ref().unwrap().gbm().lock().unwrap();
            let dmabuf = buffer::create_dmabuf(&gbm, self.modifier, self.width, self.height);

            wl_buffer = self.wayland_helper.create_dmabuf_buffer(&dmabuf);

            assert!(dmabuf.planes.len() == datas.len());
            for (data, plane) in datas.iter_mut().zip(dmabuf.planes) {
                data.type_ = spa_sys::SPA_DATA_DmaBuf;
                data.flags = 0;
                data.fd = plane.fd.into_raw_fd() as _;
                data.data = std::ptr::null_mut();
                data.maxsize = 0; // XXX
                data.mapoffset = 0;

                let chunk = unsafe { &mut *data.chunk };
                chunk.size = self.height * plane.stride;
                chunk.offset = plane.offset;
                chunk.stride = plane.stride as i32;
            }
        } else {
            log::info!("Allocate shm buffer");
            assert_eq!(datas.len(), 1);
            let data = &mut datas[0];

            let fd = buffer::create_memfd(self.width, self.height);

            wl_buffer = self.wayland_helper.create_shm_buffer(
                &fd,
                self.width,
                self.height,
                self.width * 4,
                wl_shm::Format::Abgr8888,
            );

            data.type_ = spa_sys::SPA_DATA_MemFd;
            data.flags = 0;
            data.fd = fd.into_raw_fd() as _;
            data.data = std::ptr::null_mut();
            data.maxsize = self.width * self.height * 4;
            data.mapoffset = 0;

            let chunk = unsafe { &mut *data.chunk };
            chunk.size = self.width * self.height * 4;
            chunk.offset = 0;
            chunk.stride = 4 * self.width as i32;
        }

        let user_data = Box::into_raw(Box::new(wl_buffer)) as *mut c_void;
        unsafe { (*buffer).user_data = user_data };
    }

    fn remove_buffer(&mut self, _stream: &StreamRef, buffer: *mut pw_buffer) {
        let buf = unsafe { &mut *(*buffer).buffer };
        let datas = unsafe { slice::from_raw_parts_mut(buf.datas, buf.n_datas as usize) };

        for data in datas {
            unsafe { rustix::io::close(data.fd as _) };
            data.fd = -1;
        }

        let wl_buffer: Box<wl_buffer::WlBuffer> =
            unsafe { Box::from_raw((*buffer).user_data as *mut _) };
        self.buffer_damage.remove(&*wl_buffer);
        wl_buffer.destroy();
    }

    fn process(&mut self, stream: &StreamRef) {
        let buffer = unsafe { stream.dequeue_raw_buffer() };
        if !buffer.is_null() {
            self.fps_limit.fps_limit_measure_start(self.framerate);
            if self.fps_limit.delay_before_capture_frame_ns != 0 {
                // log::info!(
                //     "fps_limit: wait {}ns before capture frame",
                //     self.fps_limit.delay_before_capture_frame_ns
                // );
                std::thread::sleep(Duration::from_nanos(
                    self.fps_limit.delay_before_capture_frame_ns,
                ));
            }
            let wl_buffer = unsafe { &*((*buffer).user_data as *const wl_buffer::WlBuffer) };
            let full_damage = &[Rect {
                x: 0,
                y: 0,
                width: self.width as i32,
                height: self.height as i32,
            }];
            let damage = self
                .buffer_damage
                .get(wl_buffer)
                .map(Vec::as_slice)
                .unwrap_or(full_damage);

            match block_on(self.session.capture_wl_buffer(wl_buffer, damage)) {
                Ok(frame) => {
                    self.buffer_damage
                        .entry(wl_buffer.clone())
                        .or_default()
                        .clear();
                    for (b, damage) in self.buffer_damage.iter_mut() {
                        if b != wl_buffer {
                            damage.extend_from_slice(&frame.damage);
                        }
                    }
                    if let Some(video_transform) = unsafe {
                        buffer_find_meta_data::<spa_sys::spa_meta_videotransform>(
                            buffer,
                            spa_sys::SPA_META_VideoTransform,
                        )
                    } {
                        video_transform.transform = convert_transform(frame.transform);
                    }
                }
                Err(err) => {
                    log::error!("screencopy failed: {:?}", err);
                    // TODO terminate screencasting?
                }
            }
            unsafe { stream.queue_raw_buffer(buffer) };
            self.fps_limit.fps_limit_measure_end(self.framerate);

            if self.fps_limit.delay_til_next_frame_ns != 0 {
                // log::info!(
                //     "fps_limit: wait {}ns til next frame",
                //     self.fps_limit.delay_til_next_frame_ns
                // );
                std::thread::sleep(Duration::from_nanos(self.fps_limit.delay_til_next_frame_ns));
            }
        }
    }
}

#[allow(clippy::type_complexity)]
fn start_stream(
    wayland_helper: WaylandHelper,
    capture_source: CaptureSource,
    overlay_cursor: bool,
) -> anyhow::Result<(
    pipewire::main_loop::MainLoop,
    pipewire::stream::Stream,
    pipewire::stream::StreamListener<StreamData>,
    pipewire::context::Context,
    oneshot::Receiver<anyhow::Result<u32>>,
)> {
    let loop_ = pipewire::main_loop::MainLoop::new(None)?;
    let context = pipewire::context::Context::new(&loop_)?;
    let core = context.connect(None)?;

    let name = "cosmic-screenshot".to_string(); // XXX randomize?

    let (node_id_tx, node_id_rx) = oneshot::channel();

<<<<<<< HEAD
    let framerate = 0; // default not limit the frame rate.

    let (width, height) =
        match block_on(wayland_helper.capture_source_shm(capture_source.clone(), overlay_cursor)) {
            Some(frame) => (frame.width, frame.height),
            None => return Err(anyhow::anyhow!("failed to use shm capture to get size")),
        };
=======
    let session = wayland_helper.capture_source_session(capture_source, overlay_cursor);

    let Some((width, height)) = block_on(session.wait_for_formats(|formats| formats.buffer_size))
    else {
        return Err(anyhow::anyhow!(
            "failed to get formats for image copy; session stopped"
        ));
    };
>>>>>>> 874a9af7

    let dmabuf_helper = wayland_helper.dmabuf();

    let stream = pipewire::stream::Stream::new(
        &core,
        &name,
        pipewire::properties::properties! {
            "media.class" => "Video/Source",
            "node.name" => "cosmic-screenshot", // XXX
        },
    )?;

    let initial_params = params(width, height, framerate, 1, dmabuf_helper.as_ref(), None);
    let mut initial_params: Vec<_> = initial_params
        .iter()
        .map(|x| Pod::from_bytes(x.as_slice()).unwrap())
        .collect();

    //let flags = pipewire::stream::StreamFlags::MAP_BUFFERS;
    let flags = pipewire::stream::StreamFlags::ALLOC_BUFFERS;
    stream.connect(
        spa::utils::Direction::Output,
        None,
        flags,
        &mut initial_params,
    )?;

    let data = StreamData {
        wayland_helper,
        dmabuf_helper,
        session,
        // XXX Should use implicit modifier if none set?
        modifier: gbm::Modifier::Linear,
        width,
        height,
        node_id_tx: Some(node_id_tx),
        buffer_damage: HashMap::new(),
        framerate,
        fps_limit: FPSLimit::new(),
        fps_max: 120, // XXX can read from config?
    };

    let listener = stream
        .add_local_listener_with_user_data(data)
        .state_changed(|stream, data, old, new| data.state_changed(stream, old, new))
        .param_changed(|stream, data, id, pod| data.param_changed(stream, id, pod))
        .add_buffer(|stream, data, buffer| data.add_buffer(stream, buffer))
        .remove_buffer(|stream, data, buffer| data.remove_buffer(stream, buffer))
        .process(|stream, data| data.process(stream))
        .register()?;

    Ok((loop_, stream, listener, context, node_id_rx))
}

fn convert_transform(transform: WEnum<wl_output::Transform>) -> u32 {
    match transform {
        WEnum::Value(wl_output::Transform::Normal) => spa_sys::SPA_META_TRANSFORMATION_None,
        WEnum::Value(wl_output::Transform::_90) => spa_sys::SPA_META_TRANSFORMATION_90,
        WEnum::Value(wl_output::Transform::_180) => spa_sys::SPA_META_TRANSFORMATION_180,
        WEnum::Value(wl_output::Transform::_270) => spa_sys::SPA_META_TRANSFORMATION_270,
        WEnum::Value(wl_output::Transform::Flipped) => spa_sys::SPA_META_TRANSFORMATION_Flipped,
        WEnum::Value(wl_output::Transform::Flipped90) => spa_sys::SPA_META_TRANSFORMATION_Flipped90,
        WEnum::Value(wl_output::Transform::Flipped180) => {
            spa_sys::SPA_META_TRANSFORMATION_Flipped180
        }
        WEnum::Value(wl_output::Transform::Flipped270) => {
            spa_sys::SPA_META_TRANSFORMATION_Flipped270
        }
        WEnum::Value(_) | WEnum::Unknown(_) => unreachable!(),
    }
}

// SAFETY: buffer must be non-null, and valid as long as return value is used
unsafe fn buffer_find_meta_data<'a, T>(
    buffer: *const pipewire_sys::pw_buffer,
    type_: u32,
) -> Option<&'a mut T> {
    let ptr = spa_sys::spa_buffer_find_meta_data((*buffer).buffer, type_, size_of::<T>());
    (ptr as *mut T).as_mut()
}

fn meta() -> Vec<u8> {
    value_to_bytes(pod::Value::Object(pod::Object {
        type_: spa_sys::SPA_TYPE_OBJECT_ParamMeta,
        id: spa_sys::SPA_PARAM_Meta,
        properties: vec![
            pod::Property {
                key: spa_sys::SPA_PARAM_META_type,
                flags: pod::PropertyFlags::empty(),
                value: pod::Value::Id(spa::utils::Id(spa_sys::SPA_META_VideoTransform)),
            },
            pod::Property {
                key: spa_sys::SPA_PARAM_META_size,
                flags: pod::PropertyFlags::empty(),
                value: pod::Value::Int(size_of::<spa_sys::spa_meta_videotransform>() as _),
            },
        ],
    }))
    // TODO: header, video damage
}

fn params(
    width: u32,
    height: u32,
    framerate: u32,
    blocks: u32,
    dmabuf: Option<&DmabufHelper>,
    fixated_modifier: Option<gbm::Modifier>,
) -> Vec<Vec<u8>> {
    [
        Some(buffers(width, height, blocks)),
        fixated_modifier.map(|x| format(width, height, framerate, None, Some(x))),
        // Favor dmabuf over shm by listing it first
        dmabuf.map(|x| format(width, height, framerate, Some(x), None)),
        Some(format(width, height, framerate, None, None)),
        Some(meta()),
    ]
    .into_iter()
    .flatten()
    .collect()
}

fn value_to_bytes(value: pod::Value) -> Vec<u8> {
    let mut bytes = Vec::new();
    let mut cursor = io::Cursor::new(&mut bytes);
    PodSerializer::serialize(&mut cursor, &value).unwrap();
    bytes
}

fn buffers(width: u32, height: u32, blocks: u32) -> Vec<u8> {
    value_to_bytes(pod::Value::Object(pod::Object {
        type_: spa_sys::SPA_TYPE_OBJECT_ParamBuffers,
        id: spa_sys::SPA_PARAM_Buffers,
        properties: vec![
            pod::Property {
                key: spa_sys::SPA_PARAM_BUFFERS_dataType,
                flags: pod::PropertyFlags::empty(),
                value: pod::Value::Choice(pod::ChoiceValue::Int(spa::utils::Choice(
                    spa::utils::ChoiceFlags::empty(),
                    spa::utils::ChoiceEnum::Flags {
                        default: 1 << spa_sys::SPA_DATA_DmaBuf, // ?
                        flags: vec![1 << spa_sys::SPA_DATA_MemFd, 1 << spa_sys::SPA_DATA_DmaBuf],
                    },
                ))),
            },
            pod::Property {
                key: spa_sys::SPA_PARAM_BUFFERS_size,
                flags: pod::PropertyFlags::empty(),
                value: pod::Value::Int(width as i32 * height as i32 * 4),
            },
            pod::Property {
                key: spa_sys::SPA_PARAM_BUFFERS_stride,
                flags: pod::PropertyFlags::empty(),
                value: pod::Value::Int(width as i32 * 4),
            },
            pod::Property {
                key: spa_sys::SPA_PARAM_BUFFERS_align,
                flags: pod::PropertyFlags::empty(),
                value: pod::Value::Int(16),
            },
            pod::Property {
                key: spa_sys::SPA_PARAM_BUFFERS_blocks,
                flags: pod::PropertyFlags::empty(),
                value: pod::Value::Int(blocks as i32),
            },
            pod::Property {
                key: spa_sys::SPA_PARAM_BUFFERS_buffers,
                flags: pod::PropertyFlags::empty(),
                value: pod::Value::Choice(pod::ChoiceValue::Int(spa::utils::Choice(
                    spa::utils::ChoiceFlags::empty(),
                    spa::utils::ChoiceEnum::Range {
                        default: 4,
                        min: 1,
                        max: 32,
                    },
                ))),
            },
        ],
    }))
}

// If `dmabuf` is passed, format will be for dmabuf with modifiers
fn format(
    width: u32,
    height: u32,
    framerate: u32,
    dmabuf: Option<&DmabufHelper>,
    fixated_modifier: Option<gbm::Modifier>,
) -> Vec<u8> {
    let mut properties = vec![
        pod::Property {
            key: spa_sys::SPA_FORMAT_mediaType,
            flags: pod::PropertyFlags::empty(),
            value: pod::Value::Id(Id(spa_sys::SPA_MEDIA_TYPE_video)),
        },
        pod::Property {
            key: spa_sys::SPA_FORMAT_mediaSubtype,
            flags: pod::PropertyFlags::empty(),
            value: pod::Value::Id(Id(spa_sys::SPA_MEDIA_SUBTYPE_raw)),
        },
        pod::Property {
            key: spa_sys::SPA_FORMAT_VIDEO_format,
            flags: pod::PropertyFlags::empty(),
            value: pod::Value::Id(Id(spa_sys::SPA_VIDEO_FORMAT_RGBA)), // XXX support others?
        },
        pod::Property {
            key: spa_sys::SPA_FORMAT_VIDEO_size,
            flags: pod::PropertyFlags::empty(),
            value: pod::Value::Rectangle(spa::utils::Rectangle { width, height }),
        },
        pod::Property {
            key: spa_sys::SPA_FORMAT_VIDEO_framerate,
            flags: pod::PropertyFlags::empty(),
            value: pod::Value::Fraction(spa::utils::Fraction { num: 0, denom: 1 }),
        },
        // TODO max framerate
    ];
    if framerate > 0 {
        properties.push(pod::Property {
            key: spa_sys::SPA_FORMAT_VIDEO_maxFramerate,
            flags: pod::PropertyFlags::empty(),
            value: pod::Value::Choice(pod::ChoiceValue::Fraction(spa::utils::Choice(
                spa::utils::ChoiceFlags::empty(),
                spa::utils::ChoiceEnum::Range {
                    default: spa::utils::Fraction {
                        num: framerate,
                        denom: 1,
                    },
                    min: spa::utils::Fraction { num: 1, denom: 1 },
                    max: spa::utils::Fraction {
                        num: framerate,
                        denom: 1,
                    },
                },
            ))),
        });
    }
    if let Some(modifier) = fixated_modifier {
        properties.push(pod::Property {
            key: spa_sys::SPA_FORMAT_VIDEO_modifier,
            flags: pod::PropertyFlags::MANDATORY,
            value: pod::Value::Long(u64::from(modifier) as i64),
        });
    } else if let Some(dmabuf) = dmabuf {
        let mut modifiers: Vec<_> = dmabuf
            .modifiers_for_format(gbm::Format::Abgr8888 as u32)
            .map(|x| x as i64)
            .collect();
        if modifiers.is_empty() {
            // TODO
            modifiers.push(u64::from(gbm::Modifier::Invalid) as _);
        }
        let default = *modifiers.first().unwrap();

        properties.push(pod::Property {
            key: spa_sys::SPA_FORMAT_VIDEO_modifier,
            flags: pod::PropertyFlags::MANDATORY | pod::PropertyFlags::DONT_FIXATE,
            value: pod::Value::Choice(pod::ChoiceValue::Long(spa::utils::Choice(
                spa::utils::ChoiceFlags::empty(),
                spa::utils::ChoiceEnum::Enum {
                    default,
                    alternatives: modifiers,
                },
            ))),
        });
    }
    value_to_bytes(pod::Value::Object(pod::Object {
        type_: spa_sys::SPA_TYPE_OBJECT_Format,
        id: spa_sys::SPA_PARAM_EnumFormat,
        properties,
    }))
}<|MERGE_RESOLUTION|>--- conflicted
+++ resolved
@@ -479,15 +479,8 @@
 
     let (node_id_tx, node_id_rx) = oneshot::channel();
 
-<<<<<<< HEAD
     let framerate = 0; // default not limit the frame rate.
 
-    let (width, height) =
-        match block_on(wayland_helper.capture_source_shm(capture_source.clone(), overlay_cursor)) {
-            Some(frame) => (frame.width, frame.height),
-            None => return Err(anyhow::anyhow!("failed to use shm capture to get size")),
-        };
-=======
     let session = wayland_helper.capture_source_session(capture_source, overlay_cursor);
 
     let Some((width, height)) = block_on(session.wait_for_formats(|formats| formats.buffer_size))
@@ -496,7 +489,6 @@
             "failed to get formats for image copy; session stopped"
         ));
     };
->>>>>>> 874a9af7
 
     let dmabuf_helper = wayland_helper.dmabuf();
 
